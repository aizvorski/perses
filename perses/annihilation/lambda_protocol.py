from __future__ import print_function
import numpy as np
import logging
import copy
import traceback
from openmmtools.alchemy import AlchemicalState

logging.basicConfig(level=logging.NOTSET)
_logger = logging.getLogger("lambda_protocol")
_logger.setLevel(logging.DEBUG)


class LambdaProtocol(object):
    """Protocols for perturbing each of the compent energy terms in alchemical
    free energy simulations.
    """

    default_functions = {'lambda_sterics_core':
                         lambda x: x,
                         'lambda_electrostatics_core':
                         lambda x: x,
                         'lambda_sterics_insert':
                         lambda x: 2.0 * x if x < 0.5 else 1.0,
                         'lambda_sterics_delete':
                         lambda x: 0.0 if x < 0.5 else 2.0 * (x - 0.5),
                         'lambda_electrostatics_insert':
                         lambda x: 0.0 if x < 0.5 else 2.0 * (x - 0.5),
                         'lambda_electrostatics_delete':
                         lambda x: 2.0 * x if x < 0.5 else 1.0,
                         'lambda_bonds':
                         lambda x: x,
                         'lambda_angles':
                         lambda x: x,
                         'lambda_torsions':
                         lambda x: x
                         }

    # lambda components for each component,
    # all run from 0 -> 1 following master lambda
    def __init__(self, functions='default'):
        """Instantiates lambda protocol to be used in a free energy calculation.
        Can either be user defined, by passing in a dict, or using one
        of the pregenerated sets by passing in a string 'default', 'namd' or 'quarters'
<<<<<<< HEAD
        All protocols must begin and end at 0 and 1 respectively. Any energy term not defined
        in `functions` dict will be set to the function in `default_functions`
=======

        All protocols must begin and end at 0 and 1 respectively. Any energy term not defined
        in `functions` dict will be set to the function in `default_functions`

>>>>>>> 29bbf51e
        Parameters
        ----------
        type : str or dict, default='default'
            one of the predefined lambda protocols ['default','namd','quarters']
            or a dictionary
<<<<<<< HEAD
=======

>>>>>>> 29bbf51e
        Returns
        -------
        """
        self.functions = copy.deepcopy(functions)
        if type(self.functions) == dict:
            self.type = 'user-defined'
        elif type(self.functions) == str:
            self.functions = None # will be set later
            self.type = functions

        if self.functions is None:
            if self.type == 'default':
                self.functions = copy.deepcopy(LambdaProtocol.default_functions)
            elif self.type == 'namd':
                self.functions = {'lambda_sterics_core':
                                  lambda x: x,
                                  'lambda_electrostatics_core':
                                  lambda x: x,
                                  'lambda_sterics_insert':
                                  lambda x: (3. / 2.) * x if x < (2. / 3.) else 1.0,
                                  'lambda_sterics_delete':
                                  lambda x: 0.0 if x < (1. / 3.) else (x - (1. / 3.)) * (3. / 2.),
                                  'lambda_electrostatics_insert':
                                  lambda x: 0.0 if x < 0.5 else 2.0 * (x - 0.5),
                                  'lambda_electrostatics_delete':
                                  lambda x: 2.0 * x if x < 0.5 else 1.0,
                                  'lambda_bonds':
                                  lambda x: x,
                                  'lambda_angles':
                                  lambda x: x,
                                  'lambda_torsions':
                                  lambda x: x}
            elif self.type == 'quarters':
                self.functions = {'lambda_sterics_core':
                                  lambda x: x,
                                  'lambda_electrostatics_core':
                                  lambda x: x,
                                  'lambda_sterics_insert':
                                  lambda x: 0. if x < 0.5 else 1 if x > 0.75 else 4 * (x - 0.5),
                                  'lambda_sterics_delete':
                                  lambda x: 0. if x < 0.25 else 1 if x > 0.5 else 4 * (x - 0.25),
                                  'lambda_electrostatics_insert':
                                  lambda x: 0. if x < 0.75 else 4 * (x - 0.75),
                                  'lambda_electrostatics_delete':
                                  lambda x: 4.0 * x if x < 0.25 else 1.0,
                                  'lambda_bonds':
                                  lambda x: x,
                                  'lambda_angles':
                                  lambda x: x,
                                  'lambda_torsions':
                                  lambda x: x}
            else:
                _logger.warning(f"""LambdaProtocol type : {self.type} not
                                  recognised. Allowed values are 'default',
                                  'namd' and 'quarters'. Setting LambdaProtocol
                                  functions to default. """)
                self.functions = LambdaProtocol.default_functions

        self._validate_functions()
        self._check_for_naked_charges()

    def _validate_functions(self,n=10):
        """Ensures that all the lambda functions adhere to the rules:
            - must begin at 0.
            - must finish at 1.
            - must be monotonically increasing

        Parameters
        ----------
        n : int, default 10
            number of grid points used to check monotonicity

        Returns
        -------
        """
        # the individual lambda functions that must be defined for
        required_functions = list(LambdaProtocol.default_functions.keys())

        for function in required_functions:
            if function not in self.functions:
                _logger.warning(f'function {function} is missing from lambda_functions')
                _logger.warning(f'adding default {function} from LambdaProtocol.default_functions')
                self.functions[function] = LambdaProtocol.default_functions[function]
            # assert that the function starts and ends at 0 and 1 respectively
            assert (self.functions[function](0.) == 0.
                    ), 'lambda functions must start at 0'
            assert (self.functions[function](1.) == 1.
                    ), 'lambda functions must end at 1'

            # now validatate that it's monotonic
            global_lambda = np.linspace(0., 1., n)
            sub_lambda = [self.functions[function](l) for l in global_lambda]
            difference = np.diff(sub_lambda)
            if all(i >= 0. for i in difference) == False:
                _logger.warning(f'The function {function} is not monotonic as typically expected.')
                _logger.warning('Simulating with non-monotonic function anyway')
        return

    def _check_for_naked_charges(self,n=10):
        global_lambda = np.linspace(0., 1., n)

        # checking unique new terms first
        ele = 'lambda_electrostatics_insert'
        sterics = 'lambda_sterics_insert'
        for l in global_lambda:
            e_val = self.functions[ele](l)
            s_val = self.functions[sterics](l)
            if e_val != 0.:
                assert (s_val != 0.)

        # checking unique old terms now
        ele = 'lambda_electrostatics_delete'
        sterics = 'lambda_sterics_delete'
        for l in global_lambda:
            e_val = self.functions[ele](l)
            s_val = self.functions[sterics](l)
            if e_val != 1.:
                assert (s_val != 1.)

    def get_functions(self):
        return self.functions

    def plot_fucntions(self,n=50):
        import matplotlib.pyplot as plt
        fig = plt.figure(figsize=(10,5))

        global_lambda = np.linspace(0.,1.,n)
        for f in self.functions:
            plt.plot(global_lambda, [self.functions[f](l) for l in global_lambda], alpha=0.5, label=f)

        plt.xlabel('global lambda')
        plt.ylabel('sub-lambda')
        plt.legend()
        plt.show()


class RelativeAlchemicalState(AlchemicalState):
    """
    Relative AlchemicalState to handle all lambda parameters required for relative perturbations
    lambda = 1 refers to ON, i.e. fully interacting while
    lambda = 0 refers to OFF, i.e. non-interacting with the system
    all lambda functions will follow from 0 -> 1 following the master lambda
    lambda*core parameters perturb linearly
    lambda_sterics_insert and lambda_electrostatics_delete perturb in the first half of the protocol 0 -> 0.5
    lambda_sterics_delete and lambda_electrostatics_insert perturb in the second half of the protocol 0.5 -> 1
    Attributes
    ----------
    lambda_sterics_core
    lambda_electrostatics_core
    lambda_sterics_insert
    lambda_sterics_delete
    lambda_electrostatics_insert
    lambda_electrostatics_delete
    """

    class _LambdaParameter(AlchemicalState._LambdaParameter):
        pass

    lambda_sterics_core = _LambdaParameter('lambda_sterics_core')
    lambda_electrostatics_core = _LambdaParameter('lambda_electrostatics_core')
    lambda_sterics_insert = _LambdaParameter('lambda_sterics_insert')
    lambda_sterics_delete = _LambdaParameter('lambda_sterics_delete')
    lambda_electrostatics_insert = _LambdaParameter('lambda_electrostatics_insert')
    lambda_electrostatics_delete = _LambdaParameter('lambda_electrostatics_delete')

    def set_alchemical_parameters(self, global_lambda,
                                  lambda_protocol=LambdaProtocol()):
       """Set each lambda value according to the lambda_functions protocol.
       The undefined parameters (i.e. those being set to None) remain
       undefined.
       Parameters
       ----------
       lambda_value : float
           The new value for all defined parameters.
       """
       for parameter_name in lambda_protocol.functions:
           lambda_value = lambda_protocol.functions[parameter_name](global_lambda)
           setattr(self, parameter_name, lambda_value)<|MERGE_RESOLUTION|>--- conflicted
+++ resolved
@@ -41,24 +41,16 @@
         """Instantiates lambda protocol to be used in a free energy calculation.
         Can either be user defined, by passing in a dict, or using one
         of the pregenerated sets by passing in a string 'default', 'namd' or 'quarters'
-<<<<<<< HEAD
+
         All protocols must begin and end at 0 and 1 respectively. Any energy term not defined
         in `functions` dict will be set to the function in `default_functions`
-=======
-
-        All protocols must begin and end at 0 and 1 respectively. Any energy term not defined
-        in `functions` dict will be set to the function in `default_functions`
-
->>>>>>> 29bbf51e
+
         Parameters
         ----------
         type : str or dict, default='default'
             one of the predefined lambda protocols ['default','namd','quarters']
             or a dictionary
-<<<<<<< HEAD
-=======
-
->>>>>>> 29bbf51e
+
         Returns
         -------
         """
