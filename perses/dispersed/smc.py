--- conflicted
+++ resolved
@@ -346,12 +346,8 @@
         sMC_timers = {_direction: None for _direction in directions} #the timers are collected once per particle
         sMC_cumulative_works = {_direction : None for _direction in directions} #again, theses are only collected once
         worker_retrieval = {} #this is an on-the-fly timer for each direction...
-<<<<<<< HEAD
         particle_failures = {_direction: None for _direction in directions} #log the particle failures
-=======
-        self.particle_failures = {_direction: None for _direction in directions} #log the particle failures
-        self.endstate_corrections = {_direction: None for _direction in directions} # log the endstate corrections
->>>>>>> ebf3acff
+        endstate_corrections = {_direction: None for _direction in directions} # log the endstate corrections
 
         for _direction in directions:
             worker_retrieval[_direction] = time.time()
@@ -404,13 +400,9 @@
             failed_annealing_jobs = [index + self.total_jobs[_direction] for index, item in enumerate(_incremental_works) if _passes[index] == False]
             assert all(q is not None for q in successful_incremental_works), f"all passing annealing jobs have been filtered but are still returning NoneType objects"
             _logger.debug(f"\tfailed annealing jobs: {failed_annealing_jobs}")
-<<<<<<< HEAD
+
             particle_failures[_direction] = failed_annealing_jobs if len(failed_annealing_jobs) > 0 else None
-            self.particle_failures[_direction].append(particle_failures[_direction])
-=======
-            self.particle_failures[_direction] = failed_annealing_jobs if len(failed_annealing_jobs) > 0 else None
-            self.endstate_corrections[_direction] = [item for index, item in enumerate(return_endstate_corrections) if _passes[index] == True]
->>>>>>> ebf3acff
+            endstate_corrections[_direction] = [item for index, item in enumerate(return_endstate_corrections) if _passes[index] == True]
 
             #append the incremental works
             _logger.debug(f"\tincremental works for direction {_direction}: {np.array(_incremental_works).shape}")
